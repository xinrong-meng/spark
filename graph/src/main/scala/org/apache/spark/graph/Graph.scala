--- conflicted
+++ resolved
@@ -1,14 +1,9 @@
 package org.apache.spark.graph
 
 import org.apache.spark.rdd.RDD
-<<<<<<< HEAD
 import org.apache.spark.util.ClosureCleaner
 import org.apache.spark.Logging
-
-
-=======
 import org.apache.spark.storage.StorageLevel
->>>>>>> 1a06f707
 
 /**
  * The Graph abstractly represents a graph with arbitrary objects
